--- conflicted
+++ resolved
@@ -286,28 +286,15 @@
 
 
 def test_launch_supplied_docker_image(
-<<<<<<< HEAD
-    runner, monkeypatch, live_mock_server,
-=======
     runner,
     monkeypatch,
     live_mock_server,
->>>>>>> 546ccefd
 ):
     def patched_run_run_entry(cmd, dir):
         print(f"running command: {cmd}")
         return cmd  # noop
 
     monkeypatch.setattr(
-<<<<<<< HEAD
-        "wandb.sdk.launch.runner.local.pull_docker_image", lambda docker_image: None,
-    )
-    monkeypatch.setattr(
-        "wandb.sdk.launch.runner.local._run_entry_point", patched_run_run_entry,
-    )
-    with runner.isolated_filesystem():
-        result = runner.invoke(cli.launch, ["--async", "--docker-image", "test:tag",],)
-=======
         "wandb.sdk.launch.runner.local.pull_docker_image",
         lambda docker_image: None,
     )
@@ -324,7 +311,6 @@
                 "test:tag",
             ],
         )
->>>>>>> 546ccefd
 
     assert result.exit_code == 0
     assert "-e WANDB_DOCKER=test:tag" in result.output
@@ -364,14 +350,10 @@
 
 
 def test_launch_agent_project_environment_variable(
-<<<<<<< HEAD
-    runner, test_settings, live_mock_server, monkeypatch,
-=======
     runner,
     test_settings,
     live_mock_server,
     monkeypatch,
->>>>>>> 546ccefd
 ):
     monkeypatch.setenv("WANDB_PROJECT", "test_project")
     monkeypatch.setattr(
@@ -412,16 +394,12 @@
     )
     with runner.isolated_filesystem():
         result = runner.invoke(
-<<<<<<< HEAD
-            cli.launch_agent, ["test_project", "--entity", "mock_server_entity",],
-=======
             cli.launch_agent,
             [
                 "test_project",
                 "--entity",
                 "mock_server_entity",
             ],
->>>>>>> 546ccefd
         )
         assert "blah blah" in result.output
         assert "except caught, acked item" in result.output