#
# -*- coding: utf-8 -*-
"""Defines wandb.init() and associated classes and methods.

`wandb.init()` indicates the beginning of a new run. In an ML training pipeline,
you could add `wandb.init()` to the beginning of your training script as well as
your evaluation script, and each step would be tracked as a run in W&B.

For more on using `wandb.init()`, including code snippets, check out our
[guide and FAQs](https://docs.wandb.ai/guides/track/launch).
"""

from __future__ import print_function

import datetime
import logging
import os
import platform
import sys
import tempfile
import time
import traceback
from typing import Any, Dict, Optional, Sequence, Union

import shortuuid  # type: ignore
import six
import wandb
from wandb import trigger
from wandb.errors import UsageError
from wandb.integration import sagemaker
from wandb.integration.magic import magic_install
from wandb.util import sentry_exc

from . import wandb_login, wandb_setup
from .backend.backend import Backend
from .lib import filesystem, ipython, module, reporting, telemetry
from .lib import RunDisabled, SummaryDisabled
from .wandb_helper import parse_config
from .wandb_run import Run, TeardownHook, TeardownStage
from .wandb_settings import Settings


logger = None  # logger configured during wandb.init()


def _set_logger(log_object):
    """Configure module logger."""
    global logger
    logger = log_object


def online_status(*args, **kwargs):
    pass


def _huggingface_version():
    if "transformers" in sys.modules:
        trans = wandb.util.get_module("transformers")
        if hasattr(trans, "__version__"):
            return trans.__version__
    return None


class _WandbInit(object):
    def __init__(self):
        self.kwargs = None
        self.settings = None
        self.sweep_config = None
        self.config = None
        self.run = None
        self.backend = None

        self._teardown_hooks = []
        self._wl = None
        self._reporter = None
        self._use_sagemaker = None

        self._set_init_name = None
        self._set_init_tags = None
        self._set_init_id = None
        self._set_init_config = None
        self.notebook = None

    def setup(self, kwargs) -> None:
        """Completes setup for `wandb.init()`.

        This includes parsing all arguments, applying them with settings and enabling logging.
        """
        self.kwargs = kwargs

        self._wl = wandb_setup._setup()
        # Make sure we have a logger setup (might be an early logger)
        _set_logger(self._wl._get_logger())

        # Start with settings from wandb library singleton
        settings: Settings = self._wl._clone_settings()
        settings_param = kwargs.pop("settings", None)
        if settings_param:
            settings._apply_settings(settings_param)

        self._reporter = reporting.setup_reporter(
            settings=settings.duplicate().freeze()
        )

        sm_config: Dict = (
            {} if settings.sagemaker_disable else sagemaker.parse_sm_config()
        )
        if sm_config:
            sm_api_key = sm_config.get("wandb_api_key", None)
            sm_run, sm_env = sagemaker.parse_sm_resources()
            if sm_env:
                if sm_api_key:
                    sm_env["WANDB_API_KEY"] = sm_api_key
                settings._apply_environ(sm_env)
                wandb.setup(settings=settings)
            settings._apply_setup(sm_run)
            self._use_sagemaker = True
        self._set_init_telemetry_attrs(kwargs)
        # Remove parameters that are not part of settings
        init_config = kwargs.pop("config", None) or dict()

        config_include_keys = kwargs.pop("config_include_keys", None)
        config_exclude_keys = kwargs.pop("config_exclude_keys", None)

        # Add deprecation message once we can better track it and document alternatives
        # if config_include_keys or config_exclude_keys:
        #     wandb.termwarn(
        #       "config_include_keys and config_exclude_keys are deprecated:"
        #       " use config=wandb.helper.parse_config(config_object, include=('key',))"
        #       " or config=wandb.helper.parse_config(config_object, exclude=('key',))"
        #     )

        init_config = parse_config(
            init_config, include=config_include_keys, exclude=config_exclude_keys
        )

        # merge config with sweep or sm (or config file)
        self.sweep_config = self._wl._sweep_config or dict()
        self.config = dict()
        for config_data in sm_config, self._wl._config, init_config:
            if not config_data:
                continue
            for k, v in config_data.items():
                self.config.setdefault(k, v)

        monitor_gym = kwargs.pop("monitor_gym", None)
        if monitor_gym and len(wandb.patched["gym"]) == 0:
            wandb.gym.monitor()

        tensorboard = kwargs.pop("tensorboard", None)
        sync_tensorboard = kwargs.pop("sync_tensorboard", None)
        if tensorboard or sync_tensorboard and len(wandb.patched["tensorboard"]) == 0:
            wandb.tensorboard.patch()

        magic = kwargs.get("magic")
        if magic not in (None, False):
            magic_install(kwargs)

        # handle login related parameters as these are applied to global state
        anonymous = kwargs.pop("anonymous", None)
        force = kwargs.pop("force", None)

        # TODO: move above parameters into apply_init_login
        settings._apply_init_login(kwargs)

        if not settings._offline and not settings._noop:
            wandb_login._login(
                anonymous=anonymous,
                force=force,
                _disable_warning=True,
                _silent=(settings._quiet or settings._silent) is True,
            )

        # apply updated global state after login was handled
        settings._apply_settings(wandb.setup()._settings)

        # get status of code saving before applying user settings
        save_code_pre_user_settings = settings["save_code"]

        settings._apply_init(kwargs)
        if not settings._offline and not settings._noop:
            user_settings = self._wl._load_user_settings()
            settings._apply_user(user_settings)

        # ensure that user settings don't set saving to true
        # if user explicitly set these to false
        if save_code_pre_user_settings is False:
            settings.update({"save_code": False})

        # TODO(jhr): should this be moved? probably.
        d = dict(_start_time=time.time(), _start_datetime=datetime.datetime.now(),)
        settings.update(d)

        if not settings._noop:
            self._log_setup(settings)

            if settings._jupyter:
                self._jupyter_setup(settings)

        self.settings = settings.freeze()

    def teardown(self):
        # TODO: currently this is only called on failed wandb.init attempts
        # normally this happens on the run object
        logger.info("tearing down wandb.init")
        for hook in self._teardown_hooks:
            hook.call()

    def _enable_logging(self, log_fname, run_id=None):
        """Enables logging to the global debug log.

        This adds a run_id to the log, in case of muliple processes on the same machine.
        Currently there is no way to disable logging after it's enabled.
        """
        handler = logging.FileHandler(log_fname)
        handler.setLevel(logging.INFO)

        class WBFilter(logging.Filter):
            def filter(self, record):
                record.run_id = run_id
                return True

        if run_id:
            formatter = logging.Formatter(
                "%(asctime)s %(levelname)-7s %(threadName)-10s:%(process)d "
                "[%(run_id)s:%(filename)s:%(funcName)s():%(lineno)s] %(message)s"
            )
        else:
            formatter = logging.Formatter(
                "%(asctime)s %(levelname)-7s %(threadName)-10s:%(process)d "
                "[%(filename)s:%(funcName)s():%(lineno)s] %(message)s"
            )

        handler.setFormatter(formatter)
        if run_id:
            handler.addFilter(WBFilter())
        logger.propagate = False
        logger.addHandler(handler)
        # TODO: make me configurable
        logger.setLevel(logging.DEBUG)
        self._teardown_hooks.append(
            TeardownHook(
                lambda: (handler.close(), logger.removeHandler(handler)),
                TeardownStage.LATE,
            )
        )

    def _safe_symlink(self, base, target, name, delete=False):
        # TODO(jhr): do this with relpaths, but i cant figure it out on no sleep
        if not hasattr(os, "symlink"):
            return

        pid = os.getpid()
        tmp_name = os.path.join(base, "%s.%d" % (name, pid))

        if delete:
            try:
                os.remove(os.path.join(base, name))
            except OSError:
                pass
        target = os.path.relpath(target, base)
        try:
            os.symlink(target, tmp_name)
            os.rename(tmp_name, os.path.join(base, name))
        except OSError:
            pass

    def _pause_backend(self):
        if self.backend is not None:
            logger.info("pausing backend")
            # Attempt to save the code on every execution
            if self.notebook.save_ipynb():
                res = self.run.log_code(root=None)
                logger.info("saved code: %s", res)
            self.backend.interface.publish_pause()

    def _resume_backend(self):
        if self.backend is not None:
            logger.info("resuming backend")
            self.backend.interface.publish_resume()

    def _jupyter_teardown(self):
        """Teardown hooks and display saving, called with wandb.finish."""
        ipython = self.notebook.shell
        self.notebook.save_history()
        if self.notebook.save_ipynb():
            res = self.run.log_code(root=None)
            logger.info("saved code and history: %s", res)
        logger.info("cleaning up jupyter logic")
        # because of how we bind our methods we manually find them to unregister
        for hook in ipython.events.callbacks["pre_run_cell"]:
            if "_resume_backend" in hook.__name__:
                ipython.events.unregister("pre_run_cell", hook)
        for hook in ipython.events.callbacks["post_run_cell"]:
            if "_pause_backend" in hook.__name__:
                ipython.events.unregister("post_run_cell", hook)
        ipython.display_pub.publish = ipython.display_pub._orig_publish
        del ipython.display_pub._orig_publish

    def _jupyter_setup(self, settings):
        """Add hooks, and session history saving."""
        self.notebook = wandb.jupyter.Notebook(settings)
        ipython = self.notebook.shell

        # Monkey patch ipython publish to capture displayed outputs
        if not hasattr(ipython.display_pub, "_orig_publish"):
            logger.info("configuring jupyter hooks %s", self)
            ipython.display_pub._orig_publish = ipython.display_pub.publish
            # Registering resume and pause hooks

            ipython.events.register("pre_run_cell", self._resume_backend)
            ipython.events.register("post_run_cell", self._pause_backend)
            self._teardown_hooks.append(
                TeardownHook(self._jupyter_teardown, TeardownStage.EARLY)
            )

        def publish(data, metadata=None, **kwargs):
            ipython.display_pub._orig_publish(data, metadata=metadata, **kwargs)
            self.notebook.save_display(
                ipython.execution_count, {"data": data, "metadata": metadata}
            )

        ipython.display_pub.publish = publish

    def _log_setup(self, settings):
        """Sets up logging from settings."""
        filesystem._safe_makedirs(os.path.dirname(settings.log_user))
        filesystem._safe_makedirs(os.path.dirname(settings.log_internal))
        filesystem._safe_makedirs(os.path.dirname(settings.sync_file))
        filesystem._safe_makedirs(settings.files_dir)
        filesystem._safe_makedirs(settings._tmp_code_dir)

        if settings.symlink:
            self._safe_symlink(
                os.path.dirname(settings.sync_symlink_latest),
                os.path.dirname(settings.sync_file),
                os.path.basename(settings.sync_symlink_latest),
                delete=True,
            )
            self._safe_symlink(
                os.path.dirname(settings.log_symlink_user),
                settings.log_user,
                os.path.basename(settings.log_symlink_user),
                delete=True,
            )
            self._safe_symlink(
                os.path.dirname(settings.log_symlink_internal),
                settings.log_internal,
                os.path.basename(settings.log_symlink_internal),
                delete=True,
            )

        _set_logger(logging.getLogger("wandb"))
        self._enable_logging(settings.log_user)

        self._wl._early_logger_flush(logger)
        logger.info("Logging user logs to {}".format(settings.log_user))
        logger.info("Logging internal logs to {}".format(settings.log_internal))

    def _make_run_disabled(self) -> RunDisabled:
        drun = RunDisabled()
        drun.config = wandb.wandb_sdk.wandb_config.Config()
        drun.config.update(self.sweep_config)
        drun.config.update(self.config)
        drun.summary = SummaryDisabled()
        drun.log = lambda data, *_, **__: drun.summary.update(data)
        drun.finish = lambda *_, **__: module.unset_globals()
        drun.step = 0
        drun.resumed = False
        drun.disabled = True
        drun.id = shortuuid.uuid()
        drun.name = "dummy-" + drun.id
        drun.dir = tempfile.gettempdir()
        module.set_global(
            run=drun,
            config=drun.config,
            log=drun.log,
            summary=drun.summary,
            save=drun.save,
            use_artifact=drun.use_artifact,
            log_artifact=drun.log_artifact,
            define_metric=drun.define_metric,
            plot_table=drun.plot_table,
            alert=drun.alert,
        )
        return drun

    def init(self) -> Union[Run, RunDisabled, None]:  # noqa: C901
        assert logger
        logger.info("calling init triggers")
        trigger.call("on_init", **self.kwargs)
        s = self.settings
        sweep_config = self.sweep_config
        config = self.config
        logger.info(
            "wandb.init called with sweep_config: {}\nconfig: {}".format(
                sweep_config, config
            )
        )
        if s._noop:
            return self._make_run_disabled()
        if s.reinit or (s._jupyter and s.reinit is not False):
            if len(self._wl._global_run_stack) > 0:
                if len(self._wl._global_run_stack) > 1:
                    wandb.termwarn(
                        "If you want to track multiple runs concurrently in wandb you should use multi-processing not threads"  # noqa: E501
                    )

                last_id = self._wl._global_run_stack[-1]._run_id
                logger.info(
                    "re-initializing run, found existing run on stack: {}".format(
                        last_id
                    )
                )
                jupyter = s._jupyter and not s._silent and ipython.in_jupyter()
                if jupyter:
                    ipython.display_html(
                        "Finishing last run (ID:{}) before initializing another...".format(
                            last_id
                        )
                    )

                self._wl._global_run_stack[-1].finish()

                if jupyter:
                    ipython.display_html(
                        "Successfully finished last run (ID:{}). Initializing new run:<br/>".format(
                            last_id
                        )
                    )
        elif isinstance(wandb.run, Run):
            logger.info("wandb.init() called when a run is still active")
            return wandb.run

        logger.info("starting backend")

        manager = self._wl._get_manager()
        if manager:
            manager._inform_init(settings=s, run_id=s.run_id)

        backend = Backend(settings=s, manager=manager)
        backend.ensure_launched()
        backend.server_connect()
        logger.info("backend started and connected")
        # Make sure we are logged in
        # wandb_login._login(_backend=backend, _settings=self.settings)

        # resuming needs access to the server, check server_status()?

        run = Run(config=config, settings=s, sweep_config=sweep_config)

        # probe the active start method
        active_start_method: Optional[str] = None
        if s.start_method == "thread":
            active_start_method = s.start_method
        else:
            get_start_fn = getattr(backend._multiprocessing, "get_start_method", None)
            active_start_method = get_start_fn() if get_start_fn else None

        # Populate intial telemetry
        with telemetry.context(run=run) as tel:
            tel.cli_version = wandb.__version__
            tel.python_version = platform.python_version()
            hf_version = _huggingface_version()
            if hf_version:
                tel.huggingface_version = hf_version
            if s._jupyter:
                tel.env.jupyter = True
            if s._kaggle:
                tel.env.kaggle = True
            if s._windows:
                tel.env.windows = True
            run._telemetry_imports(tel.imports_init)
            if self._use_sagemaker:
                tel.feature.sagemaker = True
            if self._set_init_config:
                tel.feature.set_init_config = True
            if self._set_init_name:
                tel.feature.set_init_name = True
            if self._set_init_id:
                tel.feature.set_init_id = True
            if self._set_init_tags:
                tel.feature.set_init_tags = True

            if self.settings.launch:
                tel.feature.launch = True

            if active_start_method == "spawn":
                tel.env.start_spawn = True
            elif active_start_method == "fork":
                tel.env.start_fork = True
            elif active_start_method == "forkserver":
                tel.env.start_forkserver = True
            elif active_start_method == "thread":
                tel.env.start_thread = True

        if not s.label_disable:
            if self.notebook:
                run._label_probe_notebook(self.notebook)
            else:
                run._label_probe_main()

        logger.info("updated telemetry")

        run._set_library(self._wl)
        run._set_backend(backend)
        run._set_reporter(self._reporter)
        run._set_teardown_hooks(self._teardown_hooks)
        # TODO: pass mode to backend
        # run_synced = None

        backend._hack_set_run(run)
        assert backend.interface
        backend.interface.publish_header()

        if s._offline:
            with telemetry.context(run=run) as tel:
                tel.feature.offline = True
            run_proto = backend.interface._make_run(run)
            backend.interface._publish_run(run_proto)
            run._set_run_obj_offline(run_proto)
            if s.resume or s.resume_from_checkpoint:
                wandb.termwarn(
                    f"`resume` will be ignored since W&B syncing is set to `offline`. Starting a new run with run id {run.id}."
                )
        else:
            logger.info("communicating current version")
            check = backend.interface.communicate_check_version(
                current_version=wandb.__version__
            )
            if check:
                logger.info("got version response {}".format(check))
                if check.upgrade_message:
                    run._set_upgraded_version_message(check.upgrade_message)
                if check.delete_message:
                    run._set_deleted_version_message(check.delete_message)
                if check.yank_message:
                    run._set_yanked_version_message(check.yank_message)
            run._on_init()

<<<<<<< HEAD
            if s.resume_from_checkpoint:
                run._checkpoint = s.resume_from_checkpoint

=======
            # Using GitRepo() blocks & can be slow, depending on user's current git setup.
            # We don't want to block run initialization/start request, so populate run's git
            # info beforehand.
            if not s.disable_git:
                run._populate_git_info()

        if not s._offline:
>>>>>>> a0472257
            logger.info("communicating run to backend with 30 second timeout")
            ret = backend.interface.communicate_run(run, timeout=30)

            error_message: Optional[str] = None
            if not ret:
                logger.error("backend process timed out")
                error_message = "Error communicating with wandb process"
                if active_start_method != "fork":
                    error_message += "\ntry: wandb.init(settings=wandb.Settings(start_method='fork'))"
                    error_message += "\nor:  wandb.init(settings=wandb.Settings(start_method='thread'))"
                    error_message += "\nFor more info see: https://docs.wandb.ai/library/init#init-start-error"
            if ret and ret.error:
                error_message = ret.error.message
            if error_message:
                logger.error("encountered error: {}".format(error_message))

                # Shutdown the backend and get rid of the logger
                # we don't need to do console cleanup at this point
                backend.cleanup()
                self.teardown()
                raise UsageError(error_message)
            assert ret and ret.run
            if ret.run.resumed:
                logger.info("run resumed")
                with telemetry.context(run=run) as tel:
                    tel.feature.resumed = True
            run._set_run_obj(ret.run)

        logger.info("starting run threads in backend")
        # initiate run (stats and metadata probing)
        run_obj = run._run_obj or run._run_obj_offline
        assert backend.interface
        assert run_obj
        _ = backend.interface.communicate_run_start(run_obj)

        self._wl._global_run_stack.append(run)
        self.run = run
        self.backend = backend
        module.set_global(
            run=run,
            config=run.config,
            log=run.log,
            summary=run.summary,
            save=run.save,
            use_artifact=run.use_artifact,
            log_artifact=run.log_artifact,
            define_metric=run.define_metric,
            plot_table=run.plot_table,
            alert=run.alert,
            mark_preempting=run.mark_preempting,
        )
        self._reporter.set_context(run=run)
        run._on_start()

        run._freeze()
        logger.info("run started, returning control to user process")
        return run

    def _set_init_telemetry_attrs(self, kwargs):
        # config not set here because the
        if kwargs.get("name"):
            self._set_init_name = True
        if kwargs.get("id"):
            self._set_init_id = True
        if kwargs.get("tags"):
            self._set_init_tags = True
        if kwargs.get("config"):
            self._set_init_config = True


def getcaller():
    # py2 doesnt have stack_info
    # src, line, func, stack = logger.findCaller(stack_info=True)
    src, line, func = logger.findCaller()[:3]
    print("Problem at:", src, line, func)


def _attach(
    attach_id: Optional[str] = None, run_id: Optional[str] = None,
) -> Union[Run, RunDisabled, None]:
    """Attach to a run currently executing in another process/thread.

    Arguments:
        attach_id: (str, optional) The id of the run or an attach identifier
            that maps to a run.
        run_id: (str, optional) The id of the run to attach to.
    """
    attach_id = attach_id or run_id
    assert attach_id
    wandb._assert_is_user_process()

    _wl = wandb_setup._setup()

    _set_logger(_wl._get_logger())
    assert logger

    manager = _wl._get_manager()
    if manager:
        manager._inform_attach(attach_id=attach_id)

    settings: Settings = _wl._clone_settings()
    settings.run_id = attach_id

    # TODO: consolidate this codepath with wandb.init()
    backend = Backend(settings=settings, manager=manager)
    backend.ensure_launched()
    backend.server_connect()
    logger.info("attach backend started and connected")

    run = Run(settings=settings)
    run._set_library(_wl)
    run._set_backend(backend)
    backend._hack_set_run(run)
    assert backend.interface

    resp = backend.interface.communicate_attach(attach_id)
    if not resp:
        raise UsageError("problem")
    if resp and resp.error and resp.error.message:
        raise UsageError("bad: {}".format(resp.error.message))
    run._set_run_obj(resp.run)
    return run


def init(
    job_type: Optional[str] = None,
    dir=None,
    config: Union[Dict, str, None] = None,
    project: Optional[str] = None,
    entity: Optional[str] = None,
    reinit: bool = None,
    tags: Optional[Sequence] = None,
    group: Optional[str] = None,
    name: Optional[str] = None,
    notes: Optional[str] = None,
    magic: Union[dict, str, bool] = None,
    config_exclude_keys=None,
    config_include_keys=None,
    anonymous: Optional[str] = None,
    mode: Optional[str] = None,
    allow_val_change: Optional[bool] = None,
    resume: Optional[Union[bool, str]] = None,
    force: Optional[bool] = None,
    tensorboard=None,  # alias for sync_tensorboard
    sync_tensorboard=None,
    monitor_gym=None,
    save_code=None,
    id=None,
    settings: Union[Settings, Dict[str, Any], None] = None,
    resume_from_checkpoint: str = None,
) -> Union[Run, RunDisabled, None]:
    """Starts a new run to track and log to W&B.

    In an ML training pipeline, you could add `wandb.init()`
    to the beginning of your training script as well as your evaluation
    script, and each piece would be tracked as a run in W&B.

    `wandb.init()` spawns a new background process to log data to a run, and it
    also syncs data to wandb.ai by default so you can see live visualizations.
    Call `wandb.init()` to start a run before logging data with `wandb.log()`.

    `wandb.init()` returns a run object, and you can also access the run object
    with `wandb.run`.

    At the end of your script, we will automatically call `wandb.finish` to
    finalize and cleanup the run. However, if you call `wandb.init` from a
    child process, you must explicitly call `wandb.finish` at the end of the
    child process.

    For more on using `wandb.init()`, including code snippets, check out our
    [guide and FAQs](https://docs.wandb.ai/guides/track/launch).

    Arguments:
        project: (str, optional) The name of the project where you're sending
            the new run. If the project is not specified, the run is put in an
            "Uncategorized" project.
        entity: (str, optional) An entity is a username or team name where
            you're sending runs. This entity must exist before you can send runs
            there, so make sure to create your account or team in the UI before
            starting to log runs.
            If you don't specify an entity, the run will be sent to your default
            entity, which is usually your username. Change your default entity
            in [your settings](https://wandb.ai/settings) under "default location
            to create new projects".
        config: (dict, argparse, absl.flags, str, optional)
            This sets `wandb.config`, a dictionary-like object for saving inputs
            to your job, like hyperparameters for a model or settings for a data
            preprocessing job. The config will show up in a table in the UI that
            you can use to group, filter, and sort runs. Keys should not contain
            `.` in their names, and values should be under 10 MB.
            If dict, argparse or absl.flags: will load the key value pairs into
                the `wandb.config` object.
            If str: will look for a yaml file by that name, and load config from
                that file into the `wandb.config` object.
        save_code: (bool, optional) Turn this on to save the main script or
            notebook to W&B. This is valuable for improving experiment
            reproducibility and to diff code across experiments in the UI. By
            default this is off, but you can flip the default behavior to on
            in [your settings page](https://wandb.ai/settings).
        group: (str, optional) Specify a group to organize individual runs into
            a larger experiment. For example, you might be doing cross
            validation, or you might have multiple jobs that train and evaluate
            a model against different test sets. Group gives you a way to
            organize runs together into a larger whole, and you can toggle this
            on and off in the UI. For more details, see our
            [guide to grouping runs](https://docs.wandb.com/library/grouping).
        job_type: (str, optional) Specify the type of run, which is useful when
            you're grouping runs together into larger experiments using group.
            For example, you might have multiple jobs in a group, with job types
            like train and eval. Setting this makes it easy to filter and group
            similar runs together in the UI so you can compare apples to apples.
        tags: (list, optional) A list of strings, which will populate the list
            of tags on this run in the UI. Tags are useful for organizing runs
            together, or applying temporary labels like "baseline" or
            "production". It's easy to add and remove tags in the UI, or filter
            down to just runs with a specific tag.
        name: (str, optional) A short display name for this run, which is how
            you'll identify this run in the UI. By default we generate a random
            two-word name that lets you easily cross-reference runs from the
            table to charts. Keeping these run names short makes the chart
            legends and tables easier to read. If you're looking for a place to
            save your hyperparameters, we recommend saving those in config.
        notes: (str, optional) A longer description of the run, like a `-m` commit
            message in git. This helps you remember what you were doing when you
            ran this run.
        dir: (str, optional) An absolute path to a directory where metadata will
            be stored. When you call `download()` on an artifact, this is the
            directory where downloaded files will be saved. By default this is
            the `./wandb` directory.
        resume: (bool, str, optional) Sets the resuming behavior. Options:
            `"allow"`, `"must"`, `"never"`, `"auto"` or `None`. Defaults to `None`.
            Cases:
            - `None` (default): If the new run has the same ID as a previous run,
                this run overwrites that data.
            - `"auto"` (or `True`): if the preivous run on this machine crashed,
                automatically resume it. Otherwise, start a new run.
            - `"allow"`: if id is set with `init(id="UNIQUE_ID")` or
                `WANDB_RUN_ID="UNIQUE_ID"` and it is identical to a previous run,
                wandb will automatically resume the run with that id. Otherwise,
                wandb will start a new run.
            - `"never"`: if id is set with `init(id="UNIQUE_ID")` or
                `WANDB_RUN_ID="UNIQUE_ID"` and it is identical to a previous run,
                wandb will crash.
            - `"must"`: if id is set with `init(id="UNIQUE_ID")` or
                `WANDB_RUN_ID="UNIQUE_ID"` and it is identical to a previous run,
                wandb will automatically resume the run with the id. Otherwise
                wandb will crash.
            See [our guide to resuming runs](https://docs.wandb.com/library/advanced/resuming)
            for more.
        reinit: (bool, optional) Allow multiple `wandb.init()` calls in the same
            process. (default: `False`)
        magic: (bool, dict, or str, optional) The bool controls whether we try to
            auto-instrument your script, capturing basic details of your run
            without you having to add more wandb code. (default: `False`)
            You can also pass a dict, json string, or yaml filename.
        config_exclude_keys: (list, optional) string keys to exclude from
            `wandb.config`.
        config_include_keys: (list, optional) string keys to include in
            `wandb.config`.
        anonymous: (str, optional) Controls anonymous data logging. Options:
            - `"never"` (default): requires you to link your W&B account before
                tracking the run so you don't accidentally create an anonymous
                run.
            - `"allow"`: lets a logged-in user track runs with their account, but
                lets someone who is running the script without a W&B account see
                the charts in the UI.
            - `"must"`: sends the run to an anonymous account instead of to a
                signed-up user account.
        mode: (str, optional) Can be `"online"`, `"offline"` or `"disabled"`. Defaults to
            online.
        allow_val_change: (bool, optional) Whether to allow config values to
            change after setting the keys once. By default we throw an exception
            if a config value is overwritten. If you want to track something
            like a varying learning rate at multiple times during training, use
            `wandb.log()` instead. (default: `False` in scripts, `True` in Jupyter)
        force: (bool, optional) If `True`, this crashes the script if a user isn't
            logged in to W&B. If `False`, this will let the script run in offline
            mode if a user isn't logged in to W&B. (default: `False`)
        sync_tensorboard: (bool, optional) Synchronize wandb logs from tensorboard or
            tensorboardX and save the relevant events file. (default: `False`)
        monitor_gym: (bool, optional) Automatically log videos of environment when
            using OpenAI Gym. (default: `False`)
            See [our guide to this integration](https://docs.wandb.com/library/integrations/openai-gym).
        id: (str, optional) A unique ID for this run, used for resuming. It must
            be unique in the project, and if you delete a run you can't reuse
            the ID. Use the name field for a short descriptive name, or config
            for saving hyperparameters to compare across runs. The ID cannot
            contain special characters.
            See [our guide to resuming runs](https://docs.wandb.com/library/resuming).

    Examples:
        Basic usage
        ```
        wandb.init()
        ```

        Launch multiple runs from the same script
        ```
        for x in range(10):
            with wandb.init(project="my-projo") as run:
                for y in range(100):
                    run.log({"metric": x+y})
        ```

    Raises:
        Exception: if problem.

    Returns:
        A `Run` object.
    """
    wandb._assert_is_user_process()

    if resume is True:
        resume = "auto"  # account for changing resume interface, True and auto should behave the same

    kwargs = dict(locals())
    error_seen = None
    except_exit = None
    try:
        wi = _WandbInit()
        wi.setup(kwargs)
        except_exit = wi.settings._except_exit
        try:
            run = wi.init()
            except_exit = wi.settings._except_exit
        except (KeyboardInterrupt, Exception) as e:
            if not isinstance(e, KeyboardInterrupt):
                sentry_exc(e)
            if not (
                wandb.wandb_agent._is_running() and isinstance(e, KeyboardInterrupt)
            ):
                getcaller()
            assert logger
            if wi.settings.problem == "fatal":
                raise
            if wi.settings.problem == "warn":
                pass
            # TODO(jhr): figure out how to make this RunDummy
            run = None
    except UsageError as e:
        wandb.termerror(str(e))
        raise
    except KeyboardInterrupt as e:
        assert logger
        logger.warning("interrupted", exc_info=e)
        raise e
    except Exception as e:
        error_seen = e
        traceback.print_exc()
        assert logger
        logger.error("error", exc_info=e)
        # Need to build delay into this sentry capture because our exit hooks
        # mess with sentry's ability to send out errors before the program ends.
        sentry_exc(e, delay=True)
        # reraise(*sys.exc_info())
        # six.raise_from(Exception("problem"), e)
    finally:
        if error_seen:
            wandb.termerror("Abnormal program exit")
            if except_exit:
                os._exit(-1)
            six.raise_from(Exception("problem"), error_seen)
    return run<|MERGE_RESOLUTION|>--- conflicted
+++ resolved
@@ -538,11 +538,10 @@
                     run._set_yanked_version_message(check.yank_message)
             run._on_init()
 
-<<<<<<< HEAD
             if s.resume_from_checkpoint:
                 run._checkpoint = s.resume_from_checkpoint
 
-=======
+
             # Using GitRepo() blocks & can be slow, depending on user's current git setup.
             # We don't want to block run initialization/start request, so populate run's git
             # info beforehand.
@@ -550,7 +549,6 @@
                 run._populate_git_info()
 
         if not s._offline:
->>>>>>> a0472257
             logger.info("communicating run to backend with 30 second timeout")
             ret = backend.interface.communicate_run(run, timeout=30)
 
