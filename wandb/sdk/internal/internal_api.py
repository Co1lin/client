--- conflicted
+++ resolved
@@ -12,11 +12,8 @@
 import click
 import logging
 import requests
-<<<<<<< HEAD
+import socket
 from typing import Tuple
-=======
-import socket
->>>>>>> a0472257
 import sys
 
 if os.name == "posix" and sys.version_info[0] < 3:
