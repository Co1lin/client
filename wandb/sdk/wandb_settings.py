--- conflicted
+++ resolved
@@ -27,11 +27,7 @@
     Tuple,
     Union,
 )
-<<<<<<< HEAD
-from urllib.parse import quote as url_quote, urlencode
-=======
 from urllib.parse import quote, urlencode
->>>>>>> 55b885c1
 
 import wandb
 from wandb import util
@@ -478,9 +474,6 @@
             _console={"hook": lambda _: self._convert_console(), "auto_hook": True},
             _internal_check_process={"value": 8},
             _internal_queue_timeout={"value": 2},
-<<<<<<< HEAD
-            _platform={"value": util.get_platform_name()},
-=======
             _jupyter={
                 "hook": lambda _: str(_get_python_type()) != "python",
                 "auto_hook": True,
@@ -495,7 +488,7 @@
                 ),
                 "auto_hook": True,
             },
->>>>>>> 55b885c1
+            _platform={"value": util.get_platform_name()},
             _save_requirements={"value": True},
             _tmp_code_dir={
                 "value": "code",
@@ -581,11 +574,7 @@
             run_tags={
                 "preprocessor": lambda x: tuple(x) if not isinstance(x, tuple) else x,
             },
-<<<<<<< HEAD
-            run_url={"value": "<run_url>", "hook": lambda x: self._get_run_url(),},
-=======
             run_url={"hook": lambda _: self._run_url(), "auto_hook": True},
->>>>>>> 55b885c1
             sagemaker_disable={"preprocessor": _str_as_bool},
             save_code={"preprocessor": _str_as_bool, "is_policy": True},
             settings_system={
@@ -764,28 +753,6 @@
         """
         return os.path.expanduser(os.path.join(*args))
 
-<<<<<<< HEAD
-    def _get_url_query_string(self) -> str:
-        if self.anonymous != "true":
-            return ""
-        return "?" + urlencode({"apiKey": self.api_key})
-
-    def _get_run_url(self) -> str:
-        values = [self.entity, self.project, self.run_id]
-        if not all(values):
-            return ""
-
-        app_url = util.app_url(self.base_url)
-        qs = self._get_url_query_string()
-        url = "{}/{}/{}/runs/{}{}".format(
-            app_url,
-            url_quote(self.entity),
-            url_quote(self.project),
-            url_quote(self.run_id),
-            qs,
-        )
-        return url
-=======
     def _convert_console(self) -> SettingsConsole:
         convert_dict: Dict[str, SettingsConsole] = dict(
             off=SettingsConsole.OFF,
@@ -838,7 +805,6 @@
 
         query = self._get_url_query_string()
         return f"{project_url}/runs/{quote(self.run_id)}{query}"
->>>>>>> 55b885c1
 
     def _start_run(self) -> None:
         time_stamp: float = time.time()
@@ -1352,114 +1318,6 @@
                 _logger.info(f"Applying login settings: {_redact_dict(login_settings)}")
             self.update(login_settings, source=Source.LOGIN)
 
-<<<<<<< HEAD
-    # computed properties
-    @property
-    def _console(self) -> SettingsConsole:
-        convert_dict: Dict[str, SettingsConsole] = dict(
-            off=SettingsConsole.OFF,
-            wrap=SettingsConsole.WRAP,
-            redirect=SettingsConsole.REDIRECT,
-        )
-        console: str = str(self.console)
-        if console == "auto":
-            if (
-                self._jupyter
-                or (self.start_method == "thread")
-                or self._require_service
-                or self._windows
-            ):
-                console = "wrap"
-            else:
-                console = "redirect"
-        convert: SettingsConsole = convert_dict[console]
-        return convert
-
-    @property
-    def _colab(self) -> bool:
-        return "google.colab" in sys.modules
-
-    @property
-    def _jupyter(self) -> bool:
-        return str(_get_python_type()) != "python"
-
-    @property
-    def _kaggle(self) -> bool:
-        is_kaggle = util._is_likely_kaggle()
-        if TYPE_CHECKING:
-            assert isinstance(is_kaggle, bool)
-        return is_kaggle
-
-    @property
-    def _noop(self) -> bool:
-        return (self.mode == "disabled") is True
-
-    @property
-    def _offline(self) -> bool:
-        if self.disabled or (self.mode in ("dryrun", "offline")):
-            return True
-        return False
-
-    @property
-    def _quiet(self) -> Any:
-        return self.quiet
-
-    @property
-    def _show_info(self) -> Any:
-        if not self.show_info:
-            # fixme (dd): why?
-            return None
-        return self.show_info
-
-    @property
-    def _show_warnings(self) -> Any:
-        if not self.show_warnings:
-            # fixme (dd): why?
-            return None
-        return self.show_warnings
-
-    @property
-    def _show_errors(self) -> Any:
-        if not self.show_errors:
-            # fixme (dd): why?
-            return None
-        return self.show_errors
-
-    @property
-    def _silent(self) -> Any:
-        return self.silent
-
-    @property
-    def _strict(self) -> Any:
-        if not self.strict:
-            # fixme (dd): why?
-            return None
-        return self.strict
-
-    @property
-    def _windows(self) -> bool:
-        return platform.system() == "Windows"
-
-    @property
-    def is_local(self) -> bool:
-        if self.base_url is not None:
-            return (self.base_url == "https://api.wandb.ai") is False
-        return False  # type: ignore
-
-    @property
-    def run_mode(self) -> str:
-        return "offline-run" if self._offline else "run"
-
-    @property
-    def timespec(self) -> Optional[str]:
-        if self._start_time and self._start_datetime:
-            return datetime.strftime(self._start_datetime, "%Y%m%d_%H%M%S")
-        return None
-
-    @property
-    def wandb_dir(self) -> str:
-        return _get_wandb_dir(self.root_dir or "")
-=======
     def _apply_run_start(self, run_start_settings: Dict[str, Any]) -> None:
         # This dictionary maps from the "run message dict" to relevant fields in settings
         # Note: that config is missing
@@ -1483,5 +1341,4 @@
         }
         run_settings = {key: value for key, value in run_settings.items() if value}
         if run_settings:
-            self.update(run_settings, source=Source.RUN)
->>>>>>> 55b885c1
+            self.update(run_settings, source=Source.RUN)