--- conflicted
+++ resolved
@@ -502,11 +502,7 @@
         ):
             if os.environ.get("WANDB_CONFIG") is not None:
                 try:
-<<<<<<< HEAD
-                    new_config = ast.literal_eval(os.environ.get("WANDB_CONFIG", "{}"))
-=======
                     new_config = json.loads(os.environ.get("WANDB_CONFIG", "{}"))
->>>>>>> 546ccefd
                     self._config.update_locked(
                         new_config, user="launch", _allow_val_change=True
                     )
@@ -514,11 +510,7 @@
                     wandb.termwarn("Malformed WANDB_CONFIG, using original config")
             if os.environ.get("WANDB_ARTIFACTS") is not None:
                 try:
-<<<<<<< HEAD
-                    artifacts: Dict[str, Any] = ast.literal_eval(
-=======
                     artifacts: Dict[str, Any] = json.loads(
->>>>>>> 546ccefd
                         os.environ.get("WANDB_ARTIFACTS", "{}")
                     )
                     self._initialize_launch_artifact_maps(artifacts)
