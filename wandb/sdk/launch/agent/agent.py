--- conflicted
+++ resolved
@@ -9,7 +9,6 @@
 
 import wandb
 from wandb.apis.internal import Api
-from wandb.errors import LaunchError
 from wandb.sdk.launch.runner.local import LocalSubmittedRun
 import wandb.util as util
 
@@ -214,10 +213,6 @@
                             except Exception as e:
                                 wandb.termerror(f"Error running job: {e}")
                                 self._api.ack_run_queue_item(job["runQueueItemId"])
-<<<<<<< HEAD
-                            break  # do a full housekeeping loop before popping more jobs
-=======
->>>>>>> 546ccefd
                 for job_id in self.job_ids:
                     self._update_finished(job_id)
                 if self._ticks % 2 == 0:
