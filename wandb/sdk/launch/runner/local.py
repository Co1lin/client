import json
import logging
import os
import re
import signal
import subprocess
from typing import Any, Dict, List, Optional

import wandb
from wandb.errors import CommError, LaunchError

from .abstract import AbstractRun, AbstractRunner, Status
from .._project_spec import (
    DEFAULT_LAUNCH_METADATA_PATH,
    get_entry_point_command,
    LaunchProject,
)
from ..docker import (
    build_docker_image_if_needed,
    docker_image_exists,
    docker_image_inspect,
    generate_docker_base_image,
    get_docker_command,
    pull_docker_image,
    validate_docker_installation,
)
from ..utils import (
    PROJECT_DOCKER_ARGS,
    PROJECT_SYNCHRONOUS,
)


_logger = logging.getLogger(__name__)


class LocalSubmittedRun(AbstractRun):
    """Instance of ``AbstractRun`` corresponding to a subprocess launched to run an entry point command locally."""

    def __init__(self, command_proc: "subprocess.Popen[bytes]") -> None:
        super().__init__()
        self.command_proc = command_proc

    @property
    def id(self) -> int:
        return self.command_proc.pid

    def wait(self) -> bool:
        return self.command_proc.wait() == 0

    def cancel(self) -> None:
        # Interrupt child process if it hasn't already exited
        if self.command_proc.poll() is None:
            # Kill the the process tree rooted at the child if it's the leader of its own process
            # group, otherwise just kill the child
            try:
                if self.command_proc.pid == os.getpgid(self.command_proc.pid):
                    os.killpg(self.command_proc.pid, signal.SIGTERM)
                else:
                    self.command_proc.terminate()
            except OSError:
                # The child process may have exited before we attempted to terminate it, so we
                # ignore OSErrors raised during child process termination
                _logger.info(
                    "Failed to terminate child process (PID %s). The process may have already exited.",
                    self.command_proc.pid,
                )
            self.command_proc.wait()

    def get_status(self) -> Status:
        exit_code = self.command_proc.poll()
        if exit_code is None:
            return Status("running")
        if exit_code == 0:
            return Status("finished")
        return Status("failed")


class LocalRunner(AbstractRunner):
    """Runner class, uses a project to create a LocallySubmittedRun."""

    def run(self, launch_project: LaunchProject) -> Optional[AbstractRun]:
        validate_docker_installation()
        synchronous: bool = self.backend_config[PROJECT_SYNCHRONOUS]
        docker_args: Dict[str, Any] = self.backend_config[PROJECT_DOCKER_ARGS]

        entry_point = launch_project.get_single_entry_point()

        entry_cmd = entry_point.command
        copy_code = True
        if launch_project.docker_image:
            pull_docker_image(launch_project.docker_image)
            copy_code = False
        else:
            # TODO: potentially pull the base_image
            if not docker_image_exists(launch_project.base_image):
                if generate_docker_base_image(launch_project, entry_cmd) is None:
                    raise LaunchError("Unable to build base image")
            else:
                wandb.termlog(
                    "Using existing base image: {}".format(launch_project.base_image)
                )

        command_args = []
        command_separator = " "

        container_inspect = docker_image_inspect(launch_project.base_image)
        container_workdir = container_inspect["ContainerConfig"].get("WorkingDir", "/")
        container_env: List[str] = container_inspect["ContainerConfig"]["Env"]

        if launch_project.docker_image is None or launch_project.build_image:
            image = build_docker_image_if_needed(
                launch_project=launch_project,
                api=self._api,
                copy_code=copy_code,
                workdir=container_workdir,
                container_env=container_env,
            )
        else:
            image = launch_project.docker_image
        command_args += get_docker_command(
            image=image,
            launch_project=launch_project,
            api=self._api,
            workdir=container_workdir,
            docker_args=docker_args,
        )
        if self.backend_config.get("runQueueItemId"):
            try:
                self._api.ack_run_queue_item(
                    self.backend_config["runQueueItemId"], launch_project.run_id
                )
            except CommError:
                wandb.termerror(
                    "Error acking run queue item. Item lease may have ended or another process may have acked it."
                )
                return None

        # In synchronous mode, run the entry point command in a blocking fashion, sending status
        # updates to the tracking server when finished. Note that the run state may not be
        # persisted to the tracking server if interrupted
<<<<<<< HEAD
        command_args += get_entry_point_command(
            entry_point, launch_project.override_args
=======
        if synchronous:
            command_args += get_entry_point_command(
                entry_point, launch_project.override_args
            )

            command_str = command_separator.join(command_args)
            sanitized_command_str = re.sub(
                r"WANDB_API_KEY=\w+", "WANDB_API_KEY", command_str
            )
            with open(
                os.path.join(launch_project.aux_dir, DEFAULT_LAUNCH_METADATA_PATH), "w"
            ) as fp:
                json.dump(
                    {
                        **launch_project.launch_spec,
                        "command": sanitized_command_str,
                        "dockerfile_contents": launch_project._dockerfile_contents,
                    },
                    fp,
                )

            wandb.termlog(
                "Launching run in docker with command: {}".format(sanitized_command_str)
            )
            run = _run_entry_point(command_str, launch_project.project_dir)
            run.wait()
            return run
        # Otherwise, invoke `wandb launch` in a subprocess
        raise LaunchError("asynchronous mode not yet available")


def _run_launch_cmd(cmd: List[str]) -> "subprocess.Popen[str]":
    """Invoke ``wandb launch`` in a subprocess, which in turn runs the entry point in a child process.

    Arguments:
    cmd: List of strings indicating the command to run

    Returns:
        A handle to the subprocess. Popen launched to invoke ``wandb launch``.
    """
    final_env = os.environ.copy()
    # Launch `wandb launch` command as the leader of its own process group so that we can do a
    # best-effort cleanup of all its descendant processes if needed
    if sys.platform == "win32":
        return subprocess.Popen(
            cmd,
            env=final_env,
            universal_newlines=True,
            creationflags=subprocess.CREATE_NEW_PROCESS_GROUP,
>>>>>>> 50f5da8d
        )
        with open(os.path.join(launch_project.aux_dir, DEFAULT_CONFIG_PATH), "w") as fp:
            json.dump(launch_project.launch_spec, fp)
        command_str = command_separator.join(command_args)

        wandb.termlog(
            "Launching run in docker with command: {}".format(
                re.sub(r"WANDB_API_KEY=\w+", "WANDB_API_KEY", command_str)
            )
        )
        run = _run_entry_point(command_str, launch_project.project_dir)
        if synchronous:
            run.wait()
        return run


def _run_entry_point(command: str, work_dir: str) -> AbstractRun:
    """Run an entry point command in a subprocess.

    Arguments:
        command: Entry point command to run
        work_dir: Working directory in which to run the command

    Returns:
        An instance of `LocalSubmittedRun`
    """
    env = os.environ.copy()
    if os.name == "nt":
        # we are running on windows
        process = subprocess.Popen(
            ["cmd", "/c", command], close_fds=True, cwd=work_dir, env=env
        )
    else:
        process = subprocess.Popen(
            ["bash", "-c", command], close_fds=True, cwd=work_dir, env=env,
        )

    return LocalSubmittedRun(process)<|MERGE_RESOLUTION|>--- conflicted
+++ resolved
@@ -138,69 +138,26 @@
         # In synchronous mode, run the entry point command in a blocking fashion, sending status
         # updates to the tracking server when finished. Note that the run state may not be
         # persisted to the tracking server if interrupted
-<<<<<<< HEAD
         command_args += get_entry_point_command(
             entry_point, launch_project.override_args
-=======
-        if synchronous:
-            command_args += get_entry_point_command(
-                entry_point, launch_project.override_args
+        )
+
+        command_str = command_separator.join(command_args)
+        sanitized_command_str = re.sub(
+                r"WANDB_API_KEY=\w+", "WANDB_API_KEY", command_str
+            )
+        with open(os.path.join(launch_project.aux_dir, DEFAULT_LAUNCH_METADATA_PATH), "w") as fp:
+            json.dump(
+                {
+                    **launch_project.launch_spec,
+                    "command": sanitized_command_str,
+                    "dockerfile_contents": launch_project._dockerfile_contents,
+                },
+                fp,
             )
 
-            command_str = command_separator.join(command_args)
-            sanitized_command_str = re.sub(
-                r"WANDB_API_KEY=\w+", "WANDB_API_KEY", command_str
-            )
-            with open(
-                os.path.join(launch_project.aux_dir, DEFAULT_LAUNCH_METADATA_PATH), "w"
-            ) as fp:
-                json.dump(
-                    {
-                        **launch_project.launch_spec,
-                        "command": sanitized_command_str,
-                        "dockerfile_contents": launch_project._dockerfile_contents,
-                    },
-                    fp,
-                )
-
-            wandb.termlog(
-                "Launching run in docker with command: {}".format(sanitized_command_str)
-            )
-            run = _run_entry_point(command_str, launch_project.project_dir)
-            run.wait()
-            return run
-        # Otherwise, invoke `wandb launch` in a subprocess
-        raise LaunchError("asynchronous mode not yet available")
-
-
-def _run_launch_cmd(cmd: List[str]) -> "subprocess.Popen[str]":
-    """Invoke ``wandb launch`` in a subprocess, which in turn runs the entry point in a child process.
-
-    Arguments:
-    cmd: List of strings indicating the command to run
-
-    Returns:
-        A handle to the subprocess. Popen launched to invoke ``wandb launch``.
-    """
-    final_env = os.environ.copy()
-    # Launch `wandb launch` command as the leader of its own process group so that we can do a
-    # best-effort cleanup of all its descendant processes if needed
-    if sys.platform == "win32":
-        return subprocess.Popen(
-            cmd,
-            env=final_env,
-            universal_newlines=True,
-            creationflags=subprocess.CREATE_NEW_PROCESS_GROUP,
->>>>>>> 50f5da8d
-        )
-        with open(os.path.join(launch_project.aux_dir, DEFAULT_CONFIG_PATH), "w") as fp:
-            json.dump(launch_project.launch_spec, fp)
-        command_str = command_separator.join(command_args)
-
         wandb.termlog(
-            "Launching run in docker with command: {}".format(
-                re.sub(r"WANDB_API_KEY=\w+", "WANDB_API_KEY", command_str)
-            )
+            "Launching run in docker with command: {}".format(sanitized_command_str)
         )
         run = _run_entry_point(command_str, launch_project.project_dir)
         if synchronous:
