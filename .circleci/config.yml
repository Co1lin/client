--- conflicted
+++ resolved
@@ -48,27 +48,14 @@
             - save_cache:
                 paths:
                   - ./.tox
-<<<<<<< HEAD
-                key: v0.27-toxenv-{{ .Environment.CIRCLE_BRANCH }}-{{ .Environment.CIRCLE_JOB }}-{{ checksum "tox.ini" }}-{{ checksum "setup.py" }}-{{ checksum "requirements.txt" }}-{{ checksum "requirements_dev.txt" }}
-=======
                 key: v0.25-toxenv-{{ .Environment.CIRCLE_BRANCH }}-{{ .Environment.CIRCLE_JOB }}-{{ checksum "tox.ini" }}-{{ checksum "setup.py" }}-{{ checksum "requirements.txt" }}-{{ checksum "requirements_dev.txt" }}
->>>>>>> 63a5dd08
   restore-tox-cache:
     description: "Restore tox environment from cache"
     steps:
       - restore_cache:
               keys:
-<<<<<<< HEAD
-              - v0.27-toxenv-{{ .Environment.CIRCLE_BRANCH }}-{{ .Environment.CIRCLE_JOB }}-{{ checksum "tox.ini" }}-{{ checksum "setup.py" }}-{{ checksum "requirements.txt" }}-{{ checksum "requirements_dev.txt" }}
-              - v0.27-toxenv-{{ .Environment.CIRCLE_BRANCH }}-{{ .Environment.CIRCLE_JOB }}-{{ checksum "tox.ini" }}-
-              - v0.27-toxenv-{{ .Environment.CIRCLE_BRANCH }}-{{ .Environment.CIRCLE_JOB }}-
-              - v0.27-toxenv-master-{{ .Environment.CIRCLE_JOB }}-{{ checksum "tox.ini" }}-{{ checksum "setup.py" }}-{{ checksum "requirements.txt" }}-{{ checksum "requirements_dev.txt" }}
-              - v0.27-toxenv-master-{{ .Environment.CIRCLE_JOB }}-{{ checksum "tox.ini" }}-
-              - v0.27-toxenv-master-{{ .Environment.CIRCLE_JOB }}-
-=======
               - v0.25-toxenv-{{ .Environment.CIRCLE_BRANCH }}-{{ .Environment.CIRCLE_JOB }}-{{ checksum "tox.ini" }}-{{ checksum "setup.py" }}-{{ checksum "requirements.txt" }}-{{ checksum "requirements_dev.txt" }}
               - v0.25-toxenv-master-{{ .Environment.CIRCLE_JOB }}-{{ checksum "tox.ini" }}-{{ checksum "setup.py" }}-{{ checksum "requirements.txt" }}-{{ checksum "requirements_dev.txt" }}
->>>>>>> 63a5dd08
   save-test-results:
     description: "Save test results"
     steps:
